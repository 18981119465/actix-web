//! Request extractors
use std::future::Future;
use std::pin::Pin;
use std::task::{Context, Poll};

use actix_http::error::Error;
use futures_util::future::{ready, Ready};
<<<<<<< HEAD
=======
use futures_util::ready;
>>>>>>> 5afef13d

use crate::dev::Payload;
use crate::request::HttpRequest;
use std::marker::PhantomData;

/// Trait implemented by types that can be extracted from request.
///
/// Types that implement this trait can be used with `Route` handlers.
pub trait FromRequest: Sized {
    /// The associated error which can be returned.
    type Error: Into<Error>;

    /// Future that resolves to a Self
    type Future: Future<Output = Result<Self, Self::Error>>;

    /// Configuration for this extractor
    type Config: Default + 'static;

    /// Convert request to a Self
    fn from_request(req: &HttpRequest, payload: &mut Payload) -> Self::Future;

    /// Convert request to a Self
    ///
    /// This method uses `Payload::None` as payload stream.
    fn extract(req: &HttpRequest) -> Self::Future {
        Self::from_request(req, &mut Payload::None)
    }

    /// Create and configure config instance.
    fn configure<F>(f: F) -> Self::Config
    where
        F: FnOnce(Self::Config) -> Self::Config,
    {
        f(Self::Config::default())
    }
}

/// Optionally extract a field from the request
///
/// If the FromRequest for T fails, return None rather than returning an error response
///
/// ## Example
///
/// ```rust
/// use actix_web::{web, dev, App, Error, HttpRequest, FromRequest};
/// use actix_web::error::ErrorBadRequest;
/// use futures_util::future::{ok, err, Ready};
/// use serde_derive::Deserialize;
/// use rand;
///
/// #[derive(Debug, Deserialize)]
/// struct Thing {
///     name: String
/// }
///
/// impl FromRequest for Thing {
///     type Error = Error;
///     type Future = Ready<Result<Self, Self::Error>>;
///     type Config = ();
///
///     fn from_request(req: &HttpRequest, payload: &mut dev::Payload) -> Self::Future {
///         if rand::random() {
///             ok(Thing { name: "thingy".into() })
///         } else {
///             err(ErrorBadRequest("no luck"))
///         }
///
///     }
/// }
///
/// /// extract `Thing` from request
/// async fn index(supplied_thing: Option<Thing>) -> String {
///     match supplied_thing {
///         // Puns not intended
///         Some(thing) => format!("Got something: {:?}", thing),
///         None => format!("No thing!")
///     }
/// }
///
/// fn main() {
///     let app = App::new().service(
///         web::resource("/users/:first").route(
///             web::post().to(index))
///     );
/// }
/// ```
impl<T: 'static> FromRequest for Option<T>
where
    T: FromRequest,
    T::Future: 'static,
{
    type Error = Error;
<<<<<<< HEAD
    type Future = FromRequestOptionFuture<T::Future, T, T::Error>;
=======
    type Future = FromRequestOptFuture<T::Future>;
>>>>>>> 5afef13d
    type Config = T::Config;

    #[inline]
    fn from_request(req: &HttpRequest, payload: &mut Payload) -> Self::Future {
<<<<<<< HEAD
        FromRequestOptionFuture {
            fut: T::from_request(req, payload),
            _res: PhantomData,
=======
        FromRequestOptFuture {
            fut: T::from_request(req, payload),
>>>>>>> 5afef13d
        }
    }
}

#[pin_project::pin_project]
<<<<<<< HEAD
pub struct FromRequestOptionFuture<Fut, T, E> {
    #[pin]
    fut: Fut,
    _res: PhantomData<(T, E)>,
}

impl<Fut, T, E> Future for FromRequestOptionFuture<Fut, T, E>
=======
pub struct FromRequestOptFuture<Fut> {
    #[pin]
    fut: Fut,
}

impl<Fut, T, E> Future for FromRequestOptFuture<Fut>
>>>>>>> 5afef13d
where
    Fut: Future<Output = Result<T, E>>,
    E: Into<Error>,
{
    type Output = Result<Option<T>, Error>;

    fn poll(self: Pin<&mut Self>, cx: &mut Context<'_>) -> Poll<Self::Output> {
<<<<<<< HEAD
        match self.project().fut.poll(cx) {
            Poll::Ready(Ok(r)) => Poll::Ready(Ok(Some(r))),
            Poll::Ready(Err(e)) => {
                log::debug!("Error for Option<T> extractor: {}", e.into());
                Poll::Ready(Ok(None))
            }
            Poll::Pending => Poll::Pending,
=======
        let this = self.project();
        let res = ready!(this.fut.poll(cx));
        match res {
            Ok(t) => Poll::Ready(Ok(Some(t))),
            Err(e) => {
                log::debug!("Error for Option<T> extractor: {}", e.into());
                Poll::Ready(Ok(None))
            }
>>>>>>> 5afef13d
        }
    }
}

/// Optionally extract a field from the request or extract the Error if unsuccessful
///
/// If the `FromRequest` for T fails, inject Err into handler rather than returning an error response
///
/// ## Example
///
/// ```rust
/// use actix_web::{web, dev, App, Result, Error, HttpRequest, FromRequest};
/// use actix_web::error::ErrorBadRequest;
/// use futures_util::future::{ok, err, Ready};
/// use serde_derive::Deserialize;
/// use rand;
///
/// #[derive(Debug, Deserialize)]
/// struct Thing {
///     name: String
/// }
///
/// impl FromRequest for Thing {
///     type Error = Error;
///     type Future = Ready<Result<Thing, Error>>;
///     type Config = ();
///
///     fn from_request(req: &HttpRequest, payload: &mut dev::Payload) -> Self::Future {
///         if rand::random() {
///             ok(Thing { name: "thingy".into() })
///         } else {
///             err(ErrorBadRequest("no luck"))
///         }
///     }
/// }
///
/// /// extract `Thing` from request
/// async fn index(supplied_thing: Result<Thing>) -> String {
///     match supplied_thing {
///         Ok(thing) => format!("Got thing: {:?}", thing),
///         Err(e) => format!("Error extracting thing: {}", e)
///     }
/// }
///
/// fn main() {
///     let app = App::new().service(
///         web::resource("/users/:first").route(web::post().to(index))
///     );
/// }
/// ```
impl<T> FromRequest for Result<T, T::Error>
where
    T: FromRequest + 'static,
    T::Error: 'static,
    T::Future: 'static,
{
    type Error = Error;
<<<<<<< HEAD
    type Future = FromRequestResultFuture<T::Future, T, T::Error>;
=======
    type Future = FromRequestResFuture<T::Future>;
>>>>>>> 5afef13d
    type Config = T::Config;

    #[inline]
    fn from_request(req: &HttpRequest, payload: &mut Payload) -> Self::Future {
<<<<<<< HEAD
        FromRequestResultFuture {
            fut: T::from_request(req, payload),
            _res: PhantomData,
=======
        FromRequestResFuture {
            fut: T::from_request(req, payload),
>>>>>>> 5afef13d
        }
    }
}

#[pin_project::pin_project]
<<<<<<< HEAD
pub struct FromRequestResultFuture<Fut, T, E> {
    #[pin]
    fut: Fut,
    _res: PhantomData<(T, E)>,
}

impl<Fut, T, E> Future for FromRequestResultFuture<Fut, T, E>
where
    Fut: Future<Output = Result<T, E>>,
    E: Into<Error>,
=======
pub struct FromRequestResFuture<Fut> {
    #[pin]
    fut: Fut,
}

impl<Fut, T, E> Future for FromRequestResFuture<Fut>
where
    Fut: Future<Output = Result<T, E>>,
>>>>>>> 5afef13d
{
    type Output = Result<Result<T, E>, Error>;

    fn poll(self: Pin<&mut Self>, cx: &mut Context<'_>) -> Poll<Self::Output> {
<<<<<<< HEAD
        match self.project().fut.poll(cx) {
            Poll::Ready(Ok(r)) => Poll::Ready(Ok(Ok(r))),
            Poll::Ready(Err(e)) => Poll::Ready(Ok(Err(e))),
            Poll::Pending => Poll::Pending,
        }
=======
        let this = self.project();
        let res = ready!(this.fut.poll(cx));
        Poll::Ready(Ok(res))
>>>>>>> 5afef13d
    }
}

#[doc(hidden)]
impl FromRequest for () {
    type Error = Error;
    type Future = Ready<Result<(), Error>>;
    type Config = ();

    fn from_request(_: &HttpRequest, _: &mut Payload) -> Self::Future {
        ready(Ok(()))
    }
}

macro_rules! tuple_from_req ({$fut_type:ident, $(($n:tt, $T:ident)),+} => {

    // This module is a trick to get around the inability of
    // `macro_rules!` macros to make new idents. We want to make
    // a new `FutWrapper` struct for each distinct invocation of
    // this macro. Ideally, we would name it something like
    // `FutWrapper_$fut_type`, but this can't be done in a macro_rules
    // macro.
    //
    // Instead, we put everything in a module named `$fut_type`, thus allowing
    // us to use the name `FutWrapper` without worrying about conflicts.
    // This macro only exists to generate trait impls for tuples - these
    // are inherently global, so users don't have to care about this
    // weird trick.
    #[allow(non_snake_case)]
    mod $fut_type {

        // Bring everything into scope, so we don't need
        // redundant imports
        use super::*;

        /// A helper struct to allow us to pin-project through
        /// to individual fields
        #[pin_project::pin_project]
        struct FutWrapper<$($T: FromRequest),+>($(#[pin] $T::Future),+);

        /// FromRequest implementation for tuple
        #[doc(hidden)]
        #[allow(unused_parens)]
        impl<$($T: FromRequest + 'static),+> FromRequest for ($($T,)+)
        {
            type Error = Error;
            type Future = $fut_type<$($T),+>;
            type Config = ($($T::Config),+);

            fn from_request(req: &HttpRequest, payload: &mut Payload) -> Self::Future {
                $fut_type {
                    items: <($(Option<$T>,)+)>::default(),
                    futs: FutWrapper($($T::from_request(req, payload),)+),
                }
            }
        }

        #[doc(hidden)]
        #[pin_project::pin_project]
        pub struct $fut_type<$($T: FromRequest),+> {
            items: ($(Option<$T>,)+),
            #[pin]
            futs: FutWrapper<$($T,)+>,
        }

        impl<$($T: FromRequest),+> Future for $fut_type<$($T),+>
        {
            type Output = Result<($($T,)+), Error>;

            fn poll(self: Pin<&mut Self>, cx: &mut Context<'_>) -> Poll<Self::Output> {
                let mut this = self.project();

                let mut ready = true;
                $(
                    if this.items.$n.is_none() {
                        match this.futs.as_mut().project().$n.poll(cx) {
                            Poll::Ready(Ok(item)) => {
                                this.items.$n = Some(item);
                            }
                            Poll::Pending => ready = false,
                            Poll::Ready(Err(e)) => return Poll::Ready(Err(e.into())),
                        }
                    }
                )+

                    if ready {
                        Poll::Ready(Ok(
                            ($(this.items.$n.take().unwrap(),)+)
                        ))
                    } else {
                        Poll::Pending
                    }
            }
        }
    }
});

#[rustfmt::skip]
mod m {
    use super::*;

tuple_from_req!(TupleFromRequest1, (0, A));
tuple_from_req!(TupleFromRequest2, (0, A), (1, B));
tuple_from_req!(TupleFromRequest3, (0, A), (1, B), (2, C));
tuple_from_req!(TupleFromRequest4, (0, A), (1, B), (2, C), (3, D));
tuple_from_req!(TupleFromRequest5, (0, A), (1, B), (2, C), (3, D), (4, E));
tuple_from_req!(TupleFromRequest6, (0, A), (1, B), (2, C), (3, D), (4, E), (5, F));
tuple_from_req!(TupleFromRequest7, (0, A), (1, B), (2, C), (3, D), (4, E), (5, F), (6, G));
tuple_from_req!(TupleFromRequest8, (0, A), (1, B), (2, C), (3, D), (4, E), (5, F), (6, G), (7, H));
tuple_from_req!(TupleFromRequest9, (0, A), (1, B), (2, C), (3, D), (4, E), (5, F), (6, G), (7, H), (8, I));
tuple_from_req!(TupleFromRequest10, (0, A), (1, B), (2, C), (3, D), (4, E), (5, F), (6, G), (7, H), (8, I), (9, J));
}

#[cfg(test)]
mod tests {
    use actix_http::http::header;
    use bytes::Bytes;
    use serde_derive::Deserialize;

    use super::*;
    use crate::test::TestRequest;
    use crate::types::{Form, FormConfig};

    #[derive(Deserialize, Debug, PartialEq)]
    struct Info {
        hello: String,
    }

    #[actix_rt::test]
    async fn test_option() {
        let (req, mut pl) = TestRequest::with_header(
            header::CONTENT_TYPE,
            "application/x-www-form-urlencoded",
        )
        .data(FormConfig::default().limit(4096))
        .to_http_parts();

        let r = Option::<Form<Info>>::from_request(&req, &mut pl)
            .await
            .unwrap();
        assert_eq!(r, None);

        let (req, mut pl) = TestRequest::with_header(
            header::CONTENT_TYPE,
            "application/x-www-form-urlencoded",
        )
        .header(header::CONTENT_LENGTH, "9")
        .set_payload(Bytes::from_static(b"hello=world"))
        .to_http_parts();

        let r = Option::<Form<Info>>::from_request(&req, &mut pl)
            .await
            .unwrap();
        assert_eq!(
            r,
            Some(Form(Info {
                hello: "world".into()
            }))
        );

        let (req, mut pl) = TestRequest::with_header(
            header::CONTENT_TYPE,
            "application/x-www-form-urlencoded",
        )
        .header(header::CONTENT_LENGTH, "9")
        .set_payload(Bytes::from_static(b"bye=world"))
        .to_http_parts();

        let r = Option::<Form<Info>>::from_request(&req, &mut pl)
            .await
            .unwrap();
        assert_eq!(r, None);
    }

    #[actix_rt::test]
    async fn test_result() {
        let (req, mut pl) = TestRequest::with_header(
            header::CONTENT_TYPE,
            "application/x-www-form-urlencoded",
        )
        .header(header::CONTENT_LENGTH, "11")
        .set_payload(Bytes::from_static(b"hello=world"))
        .to_http_parts();

        let r = Result::<Form<Info>, Error>::from_request(&req, &mut pl)
            .await
            .unwrap()
            .unwrap();
        assert_eq!(
            r,
            Form(Info {
                hello: "world".into()
            })
        );

        let (req, mut pl) = TestRequest::with_header(
            header::CONTENT_TYPE,
            "application/x-www-form-urlencoded",
        )
        .header(header::CONTENT_LENGTH, "9")
        .set_payload(Bytes::from_static(b"bye=world"))
        .to_http_parts();

        let r = Result::<Form<Info>, Error>::from_request(&req, &mut pl)
            .await
            .unwrap();
        assert!(r.is_err());
    }
}<|MERGE_RESOLUTION|>--- conflicted
+++ resolved
@@ -5,14 +5,10 @@
 
 use actix_http::error::Error;
 use futures_util::future::{ready, Ready};
-<<<<<<< HEAD
-=======
 use futures_util::ready;
->>>>>>> 5afef13d
 
 use crate::dev::Payload;
 use crate::request::HttpRequest;
-use std::marker::PhantomData;
 
 /// Trait implemented by types that can be extracted from request.
 ///
@@ -101,44 +97,24 @@
     T::Future: 'static,
 {
     type Error = Error;
-<<<<<<< HEAD
-    type Future = FromRequestOptionFuture<T::Future, T, T::Error>;
-=======
     type Future = FromRequestOptFuture<T::Future>;
->>>>>>> 5afef13d
     type Config = T::Config;
 
     #[inline]
     fn from_request(req: &HttpRequest, payload: &mut Payload) -> Self::Future {
-<<<<<<< HEAD
-        FromRequestOptionFuture {
-            fut: T::from_request(req, payload),
-            _res: PhantomData,
-=======
         FromRequestOptFuture {
             fut: T::from_request(req, payload),
->>>>>>> 5afef13d
         }
     }
 }
 
 #[pin_project::pin_project]
-<<<<<<< HEAD
-pub struct FromRequestOptionFuture<Fut, T, E> {
-    #[pin]
-    fut: Fut,
-    _res: PhantomData<(T, E)>,
-}
-
-impl<Fut, T, E> Future for FromRequestOptionFuture<Fut, T, E>
-=======
 pub struct FromRequestOptFuture<Fut> {
     #[pin]
     fut: Fut,
 }
 
 impl<Fut, T, E> Future for FromRequestOptFuture<Fut>
->>>>>>> 5afef13d
 where
     Fut: Future<Output = Result<T, E>>,
     E: Into<Error>,
@@ -146,15 +122,6 @@
     type Output = Result<Option<T>, Error>;
 
     fn poll(self: Pin<&mut Self>, cx: &mut Context<'_>) -> Poll<Self::Output> {
-<<<<<<< HEAD
-        match self.project().fut.poll(cx) {
-            Poll::Ready(Ok(r)) => Poll::Ready(Ok(Some(r))),
-            Poll::Ready(Err(e)) => {
-                log::debug!("Error for Option<T> extractor: {}", e.into());
-                Poll::Ready(Ok(None))
-            }
-            Poll::Pending => Poll::Pending,
-=======
         let this = self.project();
         let res = ready!(this.fut.poll(cx));
         match res {
@@ -163,7 +130,6 @@
                 log::debug!("Error for Option<T> extractor: {}", e.into());
                 Poll::Ready(Ok(None))
             }
->>>>>>> 5afef13d
         }
     }
 }
@@ -221,40 +187,18 @@
     T::Future: 'static,
 {
     type Error = Error;
-<<<<<<< HEAD
-    type Future = FromRequestResultFuture<T::Future, T, T::Error>;
-=======
     type Future = FromRequestResFuture<T::Future>;
->>>>>>> 5afef13d
     type Config = T::Config;
 
     #[inline]
     fn from_request(req: &HttpRequest, payload: &mut Payload) -> Self::Future {
-<<<<<<< HEAD
-        FromRequestResultFuture {
-            fut: T::from_request(req, payload),
-            _res: PhantomData,
-=======
         FromRequestResFuture {
             fut: T::from_request(req, payload),
->>>>>>> 5afef13d
         }
     }
 }
 
 #[pin_project::pin_project]
-<<<<<<< HEAD
-pub struct FromRequestResultFuture<Fut, T, E> {
-    #[pin]
-    fut: Fut,
-    _res: PhantomData<(T, E)>,
-}
-
-impl<Fut, T, E> Future for FromRequestResultFuture<Fut, T, E>
-where
-    Fut: Future<Output = Result<T, E>>,
-    E: Into<Error>,
-=======
 pub struct FromRequestResFuture<Fut> {
     #[pin]
     fut: Fut,
@@ -263,22 +207,13 @@
 impl<Fut, T, E> Future for FromRequestResFuture<Fut>
 where
     Fut: Future<Output = Result<T, E>>,
->>>>>>> 5afef13d
 {
     type Output = Result<Result<T, E>, Error>;
 
     fn poll(self: Pin<&mut Self>, cx: &mut Context<'_>) -> Poll<Self::Output> {
-<<<<<<< HEAD
-        match self.project().fut.poll(cx) {
-            Poll::Ready(Ok(r)) => Poll::Ready(Ok(Ok(r))),
-            Poll::Ready(Err(e)) => Poll::Ready(Ok(Err(e))),
-            Poll::Pending => Poll::Pending,
-        }
-=======
         let this = self.project();
         let res = ready!(this.fut.poll(cx));
         Poll::Ready(Ok(res))
->>>>>>> 5afef13d
     }
 }
 
