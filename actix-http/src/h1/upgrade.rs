--- conflicted
+++ resolved
@@ -1,14 +1,10 @@
-use std::future::Ready;
+use std::future::{ready, Ready};
 use std::marker::PhantomData;
 use std::task::{Context, Poll};
 
 use actix_codec::Framed;
 use actix_rt::net::ServiceStream;
 use actix_service::{Service, ServiceFactory};
-<<<<<<< HEAD
-=======
-use futures_util::future::{ready, Ready};
->>>>>>> 3a192400
 
 use crate::error::Error;
 use crate::h1::Codec;
@@ -40,12 +36,7 @@
         Poll::Ready(Ok(()))
     }
 
-<<<<<<< HEAD
     fn call(&self, _: Self::Request) -> Self::Future {
-        unimplemented!()
-=======
-    fn call(&mut self, _: Self::Request) -> Self::Future {
         ready(Ok(()))
->>>>>>> 3a192400
     }
 }