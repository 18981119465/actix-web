--- conflicted
+++ resolved
@@ -1,10 +1,6 @@
 # Changes
 
 ## Unreleased - 2021-xx-xx
-<<<<<<< HEAD
-* `Response::content_type` now takes an `impl IntoHeaderValue` to support `mime` types. [#1894]
-* Remove `HttpResponseBuilder::json2()` and make `HttpResponseBuilder::json()` take a value by reference. [#1903]
-=======
 ### Added
 * `IntoHeaderPair` trait that allows using typed and untyped headers in the same methods. [#1869]
 * `ResponseBuilder::insert_header` method which allows using typed headers. [#1869]
@@ -16,9 +12,10 @@
   `mime` types. [#1894]
 * Renamed `IntoHeaderValue::{try_into => try_into_value}` to avoid ambiguity with std
   `TryInto` trait. [#1894]
->>>>>>> b1dd8d28
 
 ### Removed
+* Remove `HttpResponseBuilder::json2()` and make `HttpResponseBuilder::json()` take a value
+  by reference. [#1903]
 * `ResponseBuilder::set`; use `ResponseBuilder::insert_header`. [#1869]
 * `ResponseBuilder::set_header`; use `ResponseBuilder::insert_header`. [#1869]
 * `ResponseBuilder::header`; use `ResponseBuilder::append_header`. [#1869]
