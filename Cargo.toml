[package]
name = "actix-web"
version = "3.3.2"
authors = ["Nikolay Kim <fafhrd91@gmail.com>"]
description = "Actix Web is a powerful, pragmatic, and extremely fast web framework for Rust"
readme = "README.md"
keywords = ["actix", "http", "web", "framework", "async"]
homepage = "https://actix.rs"
repository = "https://github.com/actix/actix-web.git"
documentation = "https://docs.rs/actix-web/"
categories = ["network-programming", "asynchronous",
              "web-programming::http-server",
              "web-programming::websocket"]
license = "MIT OR Apache-2.0"
edition = "2018"

[package.metadata.docs.rs]
features = ["openssl", "rustls", "compress", "secure-cookies"]

[badges]
travis-ci = { repository = "actix/actix-web", branch = "master" }
codecov = { repository = "actix/actix-web", branch = "master", service = "github" }

[lib]
name = "actix_web"
path = "src/lib.rs"

[workspace]
members = [
  ".",
#  "awc",
  "actix-http",
  "actix-files",
  "actix-multipart",
  "actix-web-actors",
  "actix-web-codegen",
  "actix-http-test",
]

[features]
default = ["compress"]

# content-encoding support
compress = ["actix-http/compress"]

# sessions feature
secure-cookies = ["actix-http/secure-cookies"]

# openssl
openssl = ["actix-tls/openssl", "open-ssl"]

# rustls
rustls = ["actix-tls/rustls", "rust-tls"]

[[example]]
name = "basic"
required-features = ["compress"]

[[example]]
name = "uds"
required-features = ["compress"]

[[test]]
name = "test_server"
required-features = ["compress"]

[[example]]
name = "on_connect"
required-features = []

[[example]]
name = "client"
required-features = ["rustls"]

[dependencies]
actix-codec = "0.3.0"
actix-service = "1.0.6"
actix-utils = "2.0.0"
actix-router = "0.2.4"
actix-rt = "1.1.1"
actix-server = "1.0.0"
actix-testing = "1.0.0"
actix-macros = "0.1.0"
actix-threadpool = "0.3.1"
actix-tls = "2.0.0"

actix-web-codegen = "0.4.0"
<<<<<<< HEAD
actix-http = "2.1.0"
#awc = { version = "2.0.0", default-features = false }
=======
actix-http = "2.2.0"
awc = { version = "2.0.3", default-features = false }
>>>>>>> b75a9b7a

bytes = "0.5.3"
derive_more = "0.99.5"
encoding_rs = "0.8"
futures-channel = { version = "0.3.5", default-features = false }
futures-core = { version = "0.3.5", default-features = false }
futures-util = { version = "0.3.5", default-features = false }
fxhash = "0.2.1"
log = "0.4"
mime = "0.3"
socket2 = "0.3.16"
pin-project = "1.0.0"
regex = "1.4"
serde = { version = "1.0", features = ["derive"] }
serde_json = "1.0"
serde_urlencoded = "0.7"
time = { version = "0.2.7", default-features = false, features = ["std"] }
url = "2.1"
open-ssl = { package = "openssl", version = "0.10", optional = true }
rust-tls = { package = "rustls", version = "0.18.0", optional = true }
tinyvec = { version = "1", features = ["alloc"] }

[dev-dependencies]
actix = "0.10.0"
actix-http = { version = "2.1.0", features = ["actors"] }
rand = "0.7"
env_logger = "0.8"
serde_derive = "1.0"
brotli2 = "0.3.2"
flate2 = "1.0.13"
criterion = "0.3"

[profile.release]
lto = true
opt-level = 3
codegen-units = 1

[patch.crates-io]
actix-web = { path = "." }
actix-http = { path = "actix-http" }
actix-http-test = { path = "actix-http-test" }
actix-web-codegen = { path = "actix-web-codegen" }
actix-multipart = { path = "actix-multipart" }
actix-files = { path = "actix-files" }
awc = { path = "awc" }

#actix-rt = { path = "../actix-net-fs/actix-rt" }
#actix-server = { path = "../actix-net-fs/actix-server" }
#actix-tls = { path = "../actix-net-fs/actix-tls" }
#actix-testing = { path = "../actix-net-fs/actix-testing" }

[[bench]]
name = "server"
harness = false

[[bench]]
name = "service"
harness = false<|MERGE_RESOLUTION|>--- conflicted
+++ resolved
@@ -85,13 +85,8 @@
 actix-tls = "2.0.0"
 
 actix-web-codegen = "0.4.0"
-<<<<<<< HEAD
-actix-http = "2.1.0"
-#awc = { version = "2.0.0", default-features = false }
-=======
 actix-http = "2.2.0"
-awc = { version = "2.0.3", default-features = false }
->>>>>>> b75a9b7a
+#awc = { version = "2.0.3", default-features = false }
 
 bytes = "0.5.3"
 derive_more = "0.99.5"
