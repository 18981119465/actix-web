--- conflicted
+++ resolved
@@ -8,14 +8,9 @@
     time::Instant,
 };
 
-<<<<<<< HEAD
 use actix_codec::{AsyncRead, Decoder, Encoder, Framed, FramedParts};
 use actix_rt::net::ServiceStream;
 use actix_rt::{RuntimeService, SleepService};
-=======
-use actix_codec::{AsyncRead, AsyncWrite, Decoder, Encoder, Framed, FramedParts};
-use actix_rt::time::{sleep_until, Instant, Sleep};
->>>>>>> efba6c3a
 use actix_service::Service;
 use bitflags::bitflags;
 use bytes::{Buf, BytesMut};
@@ -120,11 +115,7 @@
     ka_expire: Instant,
 
     #[pin]
-<<<<<<< HEAD
     ka_timer: Option<<T::Runtime as RuntimeService>::Sleep>,
-=======
-    ka_timer: Option<Sleep>,
->>>>>>> efba6c3a
 
     io: Option<T>,
     read_buf: BytesMut,
@@ -225,11 +216,7 @@
         codec: Codec<T::Runtime>,
         config: ServiceConfig<T::Runtime>,
         read_buf: BytesMut,
-<<<<<<< HEAD
         timeout: Option<<T::Runtime as RuntimeService>::Sleep>,
-=======
-        timeout: Option<Sleep>,
->>>>>>> efba6c3a
         service: CloneableService<S>,
         expect: CloneableService<X>,
         upgrade: Option<CloneableService<U>>,
@@ -692,13 +679,9 @@
             // shutdown timeout
             if this.flags.contains(Flags::SHUTDOWN) {
                 if let Some(interval) = this.codec.config().client_disconnect_timer() {
-<<<<<<< HEAD
                     this.ka_timer.set(Some(
                         <T::Runtime as RuntimeService>::sleep_until(interval),
                     ));
-=======
-                    this.ka_timer.set(Some(sleep_until(interval)));
->>>>>>> efba6c3a
                 } else {
                     this.flags.insert(Flags::READ_DISCONNECT);
                     if let Some(mut payload) = this.payload.take() {
@@ -716,16 +699,12 @@
                 // if we get timeout during shutdown, drop connection
                 if this.flags.contains(Flags::SHUTDOWN) {
                     return Err(DispatchError::DisconnectTimeout);
-<<<<<<< HEAD
                 } else if this
                     .ka_timer
                     .as_mut()
                     .as_pin_mut()
                     .unwrap()
                     .sleep_deadline()
-=======
-                } else if this.ka_timer.as_mut().as_pin_mut().unwrap().deadline()
->>>>>>> efba6c3a
                     >= *this.ka_expire
                 {
                     // check for any outstanding tasks
@@ -740,11 +719,7 @@
                             {
                                 if let Some(timer) = this.ka_timer.as_mut().as_pin_mut()
                                 {
-<<<<<<< HEAD
                                     timer.sleep_reset(deadline);
-=======
-                                    timer.reset(deadline);
->>>>>>> efba6c3a
                                     let _ = this
                                         .ka_timer
                                         .as_mut()
@@ -776,21 +751,13 @@
                         this.codec.config().keep_alive_expire()
                     {
                         if let Some(timer) = this.ka_timer.as_mut().as_pin_mut() {
-<<<<<<< HEAD
                             timer.sleep_reset(deadline);
-=======
-                            timer.reset(deadline);
->>>>>>> efba6c3a
                             let _ =
                                 this.ka_timer.as_mut().as_pin_mut().unwrap().poll(cx);
                         }
                     }
                 } else if let Some(timer) = this.ka_timer.as_mut().as_pin_mut() {
-<<<<<<< HEAD
                     timer.sleep_reset(*this.ka_expire);
-=======
-                    timer.reset(*this.ka_expire);
->>>>>>> efba6c3a
                     let _ = this.ka_timer.as_mut().as_pin_mut().unwrap().poll(cx);
                 }
             }
