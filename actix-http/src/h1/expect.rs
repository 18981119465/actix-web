--- conflicted
+++ resolved
@@ -1,7 +1,7 @@
+use std::future::{ready, Ready};
 use std::task::{Context, Poll};
 
 use actix_service::{Service, ServiceFactory};
-use futures_util::future::{ready, Ready};
 
 use crate::error::Error;
 use crate::request::Request;
@@ -32,14 +32,9 @@
         Poll::Ready(Ok(()))
     }
 
-<<<<<<< HEAD
     fn call(&self, req: Request) -> Self::Future {
-        ok(req)
-=======
-    fn call(&mut self, req: Request) -> Self::Future {
         ready(Ok(req))
         // TODO: add some way to trigger error
         // Err(error::ErrorExpectationFailed("test"))
->>>>>>> 3a192400
     }
 }