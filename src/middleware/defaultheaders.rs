--- conflicted
+++ resolved
@@ -1,21 +1,10 @@
 //! Middleware for setting default response headers
 use std::convert::TryFrom;
-<<<<<<< HEAD
 use std::future::{ready, Future, Ready};
-=======
-use std::future::Future;
-use std::marker::PhantomData;
-use std::pin::Pin;
->>>>>>> 3a192400
 use std::rc::Rc;
 use std::task::{Context, Poll};
 
 use actix_service::{Service, Transform};
-<<<<<<< HEAD
-=======
-use futures_util::future::{ready, Ready};
-use futures_util::ready;
->>>>>>> 3a192400
 
 use crate::http::header::{HeaderName, HeaderValue, CONTENT_TYPE};
 use crate::http::{Error as HttpError, HeaderMap};
@@ -133,68 +122,35 @@
     type Request = ServiceRequest;
     type Response = ServiceResponse<B>;
     type Error = Error;
-<<<<<<< HEAD
     type Future = impl Future<Output = Result<Self::Response, Self::Error>>;
-=======
-    type Future = DefaultHeaderFuture<S, B>;
->>>>>>> 3a192400
 
     fn poll_ready(&self, cx: &mut Context<'_>) -> Poll<Result<(), Self::Error>> {
         self.service.poll_ready(cx)
     }
 
-<<<<<<< HEAD
     #[allow(clippy::borrow_interior_mutable_const)]
     fn call(&self, req: ServiceRequest) -> Self::Future {
-=======
-    fn call(&mut self, req: ServiceRequest) -> Self::Future {
->>>>>>> 3a192400
         let inner = self.inner.clone();
         let fut = self.service.call(req);
 
-        DefaultHeaderFuture {
-            fut,
-            inner,
-            _body: PhantomData,
+        async move {
+            let mut res = fut.await?;
+
+            for (key, value) in inner.headers.iter() {
+                if !res.headers().contains_key(key) {
+                    res.headers_mut().insert(key.clone(), value.clone());
+                }
+            }
+            // default content-type
+            if inner.ct && !res.headers().contains_key(&CONTENT_TYPE) {
+                res.headers_mut().insert(
+                    CONTENT_TYPE,
+                    HeaderValue::from_static("application/octet-stream"),
+                );
+            }
+
+            Ok(res)
         }
-    }
-}
-
-#[pin_project::pin_project]
-pub struct DefaultHeaderFuture<S: Service, B> {
-    #[pin]
-    fut: S::Future,
-    inner: Rc<Inner>,
-    _body: PhantomData<B>,
-}
-
-impl<S, B> Future for DefaultHeaderFuture<S, B>
-where
-    S: Service<Response = ServiceResponse<B>, Error = Error>,
-{
-    type Output = <S::Future as Future>::Output;
-
-    #[allow(clippy::borrow_interior_mutable_const)]
-    fn poll(self: Pin<&mut Self>, cx: &mut Context<'_>) -> Poll<Self::Output> {
-        let this = self.project();
-        let mut res = ready!(this.fut.poll(cx))?;
-        // set response headers
-        for (key, value) in this.inner.headers.iter() {
-            if !res.headers().contains_key(key) {
-                res.headers_mut().insert(key.clone(), value.clone());
-            }
-        }
-<<<<<<< HEAD
-=======
-        // default content-type
-        if this.inner.ct && !res.headers().contains_key(&CONTENT_TYPE) {
-            res.headers_mut().insert(
-                CONTENT_TYPE,
-                HeaderValue::from_static("application/octet-stream"),
-            );
-        }
-        Poll::Ready(Ok(res))
->>>>>>> 3a192400
     }
 }
 
