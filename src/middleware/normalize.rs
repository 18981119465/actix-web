<<<<<<< HEAD
//! `Middleware` to normalize request's URI
use std::future::{ready, Ready};
=======
//! For middleware documentation, see [`NormalizePath`].

>>>>>>> 3a192400
use std::task::{Context, Poll};

use actix_http::http::{PathAndQuery, Uri};
use actix_service::{Service, Transform};
use bytes::Bytes;
<<<<<<< HEAD
=======
use futures_util::future::{ready, Ready};
>>>>>>> 3a192400
use regex::Regex;

use crate::service::{ServiceRequest, ServiceResponse};
use crate::Error;

/// To be used when constructing `NormalizePath` to define it's behavior.
#[non_exhaustive]
#[derive(Clone, Copy)]
pub enum TrailingSlash {
    /// Always add a trailing slash to the end of the path.
    /// This will require all routes to end in a trailing slash for them to be accessible.
    Always,

    /// Only merge any present multiple trailing slashes.
    ///
    /// Note: This option provides the best compatibility with the v2 version of this middleware.
    MergeOnly,

    /// Trim trailing slashes from the end of the path.
    Trim,
}

impl Default for TrailingSlash {
    fn default() -> Self {
        TrailingSlash::Always
    }
}

#[derive(Default, Clone, Copy)]
/// Middleware to normalize a request's path so that routes can be matched less strictly.
///
/// # Normalization Steps
/// - Merges multiple consecutive slashes into one. (For example, `/path//one` always
///   becomes `/path/one`.)
/// - Appends a trailing slash if one is not present, removes one if present, or keeps trailing
///   slashes as-is, depending on which [`TrailingSlash`] variant is supplied
///   to [`new`](NormalizePath::new()).
///
/// # Default Behavior
/// The default constructor chooses to strip trailing slashes from the end
/// ([`TrailingSlash::Trim`]), the effect is that route definitions should be defined without
/// trailing slashes or else they will be inaccessible.
///
/// # Example
/// ```rust
/// use actix_web::{web, middleware, App};
///
/// # #[actix_rt::test]
/// # async fn normalize() {
/// let app = App::new()
///     .wrap(middleware::NormalizePath::default())
///     .route("/test", web::get().to(|| async { "test" }))
///     .route("/unmatchable/", web::get().to(|| async { "unmatchable" }));
///
/// use actix_web::http::StatusCode;
/// use actix_web::test::{call_service, init_service, TestRequest};
///
/// let mut app = init_service(app).await;
///
/// let req = TestRequest::with_uri("/test").to_request();
/// let res = call_service(&mut app, req).await;
/// assert_eq!(res.status(), StatusCode::OK);
///
/// let req = TestRequest::with_uri("/test/").to_request();
/// let res = call_service(&mut app, req).await;
/// assert_eq!(res.status(), StatusCode::OK);
///
/// let req = TestRequest::with_uri("/unmatchable").to_request();
/// let res = call_service(&mut app, req).await;
/// assert_eq!(res.status(), StatusCode::NOT_FOUND);
///
/// let req = TestRequest::with_uri("/unmatchable/").to_request();
/// let res = call_service(&mut app, req).await;
/// assert_eq!(res.status(), StatusCode::NOT_FOUND);
/// # }
/// ```
pub struct NormalizePath(TrailingSlash);

impl NormalizePath {
    /// Create new `NormalizePath` middleware with the specified trailing slash style.
    pub fn new(trailing_slash_style: TrailingSlash) -> Self {
        NormalizePath(trailing_slash_style)
    }
}

impl<S, B> Transform<S> for NormalizePath
where
    S: Service<Request = ServiceRequest, Response = ServiceResponse<B>, Error = Error>,
    S::Future: 'static,
{
    type Request = ServiceRequest;
    type Response = ServiceResponse<B>;
    type Error = Error;
    type Transform = NormalizePathNormalization<S>;
    type InitError = ();
    type Future = Ready<Result<Self::Transform, Self::InitError>>;

    fn new_transform(&self, service: S) -> Self::Future {
        ready(Ok(NormalizePathNormalization {
            service,
            merge_slash: Regex::new("//+").unwrap(),
            trailing_slash_behavior: self.0,
        }))
    }
}

#[doc(hidden)]
pub struct NormalizePathNormalization<S> {
    service: S,
    merge_slash: Regex,
    trailing_slash_behavior: TrailingSlash,
}

impl<S, B> Service for NormalizePathNormalization<S>
where
    S: Service<Request = ServiceRequest, Response = ServiceResponse<B>, Error = Error>,
    S::Future: 'static,
{
    type Request = ServiceRequest;
    type Response = ServiceResponse<B>;
    type Error = Error;
    type Future = S::Future;

    fn poll_ready(&self, cx: &mut Context<'_>) -> Poll<Result<(), Self::Error>> {
        self.service.poll_ready(cx)
    }

    fn call(&self, mut req: ServiceRequest) -> Self::Future {
        let head = req.head_mut();

        let original_path = head.uri.path();

        // Either adds a string to the end (duplicates will be removed anyways) or trims all slashes from the end
        let path = match self.trailing_slash_behavior {
            TrailingSlash::Always => original_path.to_string() + "/",
            TrailingSlash::MergeOnly => original_path.to_string(),
            TrailingSlash::Trim => original_path.trim_end_matches('/').to_string(),
        };

        // normalize multiple /'s to one /
        let path = self.merge_slash.replace_all(&path, "/");

        // Ensure root paths are still resolvable. If resulting path is blank after previous step
        // it means the path was one or more slashes. Reduce to single slash.
        let path = if path.is_empty() { "/" } else { path.as_ref() };

        // Check whether the path has been changed
        //
        // This check was previously implemented as string length comparison
        //
        // That approach fails when a trailing slash is added,
        // and a duplicate slash is removed,
        // since the length of the strings remains the same
        //
        // For example, the path "/v1//s" will be normalized to "/v1/s/"
        // Both of the paths have the same length,
        // so the change can not be deduced from the length comparison
        if path != original_path {
            let mut parts = head.uri.clone().into_parts();
            let query = parts.path_and_query.as_ref().and_then(|pq| pq.query());

            let path = if let Some(q) = query {
                Bytes::from(format!("{}?{}", path, q))
            } else {
                Bytes::copy_from_slice(path.as_bytes())
            };
            parts.path_and_query = Some(PathAndQuery::from_maybe_shared(path).unwrap());

            let uri = Uri::from_parts(parts).unwrap();
            req.match_info_mut().get_mut().update(&uri);
            req.head_mut().uri = uri;
        }

        self.service.call(req)
    }
}

#[cfg(test)]
mod tests {
    use actix_service::IntoService;
    use futures_util::future::ok;

    use super::*;
    use crate::{
        dev::ServiceRequest,
        test::{call_service, init_service, TestRequest},
        web, App, HttpResponse,
    };

    #[actix_rt::test]
    async fn test_wrap() {
        let app = init_service(
            App::new()
                .wrap(NormalizePath::default())
                .service(web::resource("/").to(HttpResponse::Ok))
                .service(web::resource("/v1/something/").to(HttpResponse::Ok)),
        )
        .await;

        let req = TestRequest::with_uri("/").to_request();
        let res = call_service(&app, req).await;
        assert!(res.status().is_success());

        let req = TestRequest::with_uri("/?query=test").to_request();
        let res = call_service(&app, req).await;
        assert!(res.status().is_success());

        let req = TestRequest::with_uri("///").to_request();
        let res = call_service(&app, req).await;
        assert!(res.status().is_success());

        let req = TestRequest::with_uri("/v1//something////").to_request();
        let res = call_service(&app, req).await;
        assert!(res.status().is_success());

        let req2 = TestRequest::with_uri("//v1/something").to_request();
        let res2 = call_service(&app, req2).await;
        assert!(res2.status().is_success());

        let req3 = TestRequest::with_uri("//v1//////something").to_request();
        let res3 = call_service(&app, req3).await;
        assert!(res3.status().is_success());

        let req4 = TestRequest::with_uri("/v1//something").to_request();
        let res4 = call_service(&app, req4).await;
        assert!(res4.status().is_success());
    }

    #[actix_rt::test]
    async fn trim_trailing_slashes() {
        let app = init_service(
            App::new()
                .wrap(NormalizePath(TrailingSlash::Trim))
                .service(web::resource("/").to(HttpResponse::Ok))
                .service(web::resource("/v1/something").to(HttpResponse::Ok)),
        )
        .await;

        // root paths should still work
        let req = TestRequest::with_uri("/").to_request();
        let res = call_service(&app, req).await;
        assert!(res.status().is_success());

        let req = TestRequest::with_uri("/?query=test").to_request();
        let res = call_service(&app, req).await;
        assert!(res.status().is_success());

        let req = TestRequest::with_uri("///").to_request();
        let res = call_service(&app, req).await;
        assert!(res.status().is_success());

        let req = TestRequest::with_uri("/v1/something////").to_request();
        let res = call_service(&app, req).await;
        assert!(res.status().is_success());

        let req2 = TestRequest::with_uri("/v1/something/").to_request();
        let res2 = call_service(&app, req2).await;
        assert!(res2.status().is_success());

        let req3 = TestRequest::with_uri("//v1//something//").to_request();
        let res3 = call_service(&app, req3).await;
        assert!(res3.status().is_success());

        let req4 = TestRequest::with_uri("//v1//something").to_request();
        let res4 = call_service(&app, req4).await;
        assert!(res4.status().is_success());
    }

    #[actix_rt::test]
<<<<<<< HEAD
    async fn keep_trailing_slash_unchange() {
        let app = init_service(
=======
    async fn keep_trailing_slash_unchanged() {
        let mut app = init_service(
>>>>>>> 3a192400
            App::new()
                .wrap(NormalizePath(TrailingSlash::MergeOnly))
                .service(web::resource("/").to(HttpResponse::Ok))
                .service(web::resource("/v1/something").to(HttpResponse::Ok))
                .service(web::resource("/v1/").to(HttpResponse::Ok)),
        )
        .await;

        let tests = vec![
            ("/", true), // root paths should still work
            ("/?query=test", true),
            ("///", true),
            ("/v1/something////", false),
            ("/v1/something/", false),
            ("//v1//something", true),
            ("/v1/", true),
            ("/v1", false),
            ("/v1////", true),
            ("//v1//", true),
            ("///v1", false),
        ];

        for (path, success) in tests {
            let req = TestRequest::with_uri(path).to_request();
            let res = call_service(&app, req).await;
            assert_eq!(res.status().is_success(), success);
        }
    }

    #[actix_rt::test]
    async fn test_in_place_normalization() {
        let srv = |req: ServiceRequest| {
            assert_eq!("/v1/something/", req.path());
            ready(Ok(req.into_response(HttpResponse::Ok().finish())))
        };

        let normalize = NormalizePath::default()
            .new_transform(srv.into_service())
            .await
            .unwrap();

        let req = TestRequest::with_uri("/v1//something////").to_srv_request();
        let res = normalize.call(req).await.unwrap();
        assert!(res.status().is_success());

        let req2 = TestRequest::with_uri("///v1/something").to_srv_request();
        let res2 = normalize.call(req2).await.unwrap();
        assert!(res2.status().is_success());

        let req3 = TestRequest::with_uri("//v1///something").to_srv_request();
        let res3 = normalize.call(req3).await.unwrap();
        assert!(res3.status().is_success());

        let req4 = TestRequest::with_uri("/v1//something").to_srv_request();
        let res4 = normalize.call(req4).await.unwrap();
        assert!(res4.status().is_success());
    }

    #[actix_rt::test]
    async fn should_normalize_nothing() {
        const URI: &str = "/v1/something/";

        let srv = |req: ServiceRequest| {
            assert_eq!(URI, req.path());
            ready(Ok(req.into_response(HttpResponse::Ok().finish())))
        };

        let normalize = NormalizePath::default()
            .new_transform(srv.into_service())
            .await
            .unwrap();

        let req = TestRequest::with_uri(URI).to_srv_request();
        let res = normalize.call(req).await.unwrap();
        assert!(res.status().is_success());
    }

    #[actix_rt::test]
    async fn should_normalize_no_trail() {
        const URI: &str = "/v1/something";

        let srv = |req: ServiceRequest| {
            assert_eq!(URI.to_string() + "/", req.path());
            ready(Ok(req.into_response(HttpResponse::Ok().finish())))
        };

        let normalize = NormalizePath::default()
            .new_transform(srv.into_service())
            .await
            .unwrap();

        let req = TestRequest::with_uri(URI).to_srv_request();
        let res = normalize.call(req).await.unwrap();
        assert!(res.status().is_success());
    }
}<|MERGE_RESOLUTION|>--- conflicted
+++ resolved
@@ -1,19 +1,11 @@
-<<<<<<< HEAD
-//! `Middleware` to normalize request's URI
+//! For middleware documentation, see [`NormalizePath`].
+
 use std::future::{ready, Ready};
-=======
-//! For middleware documentation, see [`NormalizePath`].
-
->>>>>>> 3a192400
 use std::task::{Context, Poll};
 
 use actix_http::http::{PathAndQuery, Uri};
 use actix_service::{Service, Transform};
 use bytes::Bytes;
-<<<<<<< HEAD
-=======
-use futures_util::future::{ready, Ready};
->>>>>>> 3a192400
 use regex::Regex;
 
 use crate::service::{ServiceRequest, ServiceResponse};
@@ -194,7 +186,6 @@
 #[cfg(test)]
 mod tests {
     use actix_service::IntoService;
-    use futures_util::future::ok;
 
     use super::*;
     use crate::{
@@ -283,13 +274,8 @@
     }
 
     #[actix_rt::test]
-<<<<<<< HEAD
-    async fn keep_trailing_slash_unchange() {
+    async fn keep_trailing_slash_unchanged() {
         let app = init_service(
-=======
-    async fn keep_trailing_slash_unchanged() {
-        let mut app = init_service(
->>>>>>> 3a192400
             App::new()
                 .wrap(NormalizePath(TrailingSlash::MergeOnly))
                 .service(web::resource("/").to(HttpResponse::Ok))
